--- conflicted
+++ resolved
@@ -2,20 +2,10 @@
 name: CI
 
 on:
-<<<<<<< HEAD
   push:
     branches: [ "main", "dev/robgruen/workflow_updates2" ] 
   pull_request_target:
     branches: [ "main" ]
-=======
-  workflow_run:
-    workflows: ["gate"]
-    types: [requested, completed]
-  # push:
-  #   branches: [ "main", "dev/robgruen/workflow_updates" ] 
-  # pull_request_target:
-  #   branches: [ "main" ]
->>>>>>> e1f7dd65
   workflow_dispatch:     # manual run
 
 concurrency:
@@ -29,32 +19,9 @@
   actions: read
 
 jobs:
-<<<<<<< HEAD
 
   permissions-check:
     runs-on: ubuntu-latest
-=======
-
-  ci:
-    environment:
-      name: build-pipeline
-    strategy:
-      fail-fast: false
-      matrix:
-        os: [ubuntu-latest, windows-latest]
-        python-version: ['3.12', '3.13', '3.14']
-        task: [check, test, format]
-        exclude:
-        - os: windows-latest
-          python-version: '3.13'
-        - os: windows-latest
-          python-version: '3.14'
-    runs-on: ${{ matrix.os }}
-    name: ${{ matrix.os }} ${{ matrix.task }} (py ${{ matrix.python-version }})
-
-    # Only run this job if the Gate workflow succeeded or if manually triggered
-    if: ${{ github.event.workflow_run.conclusion == 'success' || github.event_name == 'workflow_dispatch' }}
->>>>>>> e1f7dd65
     steps:
 
       # The following two steps (permissions checks) ensure that only users with write access can run this workflow on a PR (except the merge queue bot)
