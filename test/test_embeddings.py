# Copyright (c) Microsoft Corporation.
# Licensed under the MIT License.

import openai
import pytest
from pytest_mock import MockerFixture
import numpy as np

from openai.types.create_embedding_response import CreateEmbeddingResponse, Usage

from typeagent.aitools.embeddings import AsyncEmbeddingModel
from fixtures import embedding_model, fake_embeddings, fake_embeddings_tiktoken, FakeEmbeddings  # type: ignore  # Yes it's used!
from unittest.mock import MagicMock


@pytest.mark.asyncio
async def test_get_embedding_nocache(embedding_model: AsyncEmbeddingModel):
    """Test retrieving an embedding without using the cache."""
    input_text = "Hello, world"
    embedding = await embedding_model.get_embedding_nocache(input_text)

    assert isinstance(embedding, np.ndarray)
    assert embedding.shape == (embedding_model.embedding_size,)
    assert embedding.dtype == np.float32


@pytest.mark.asyncio
async def test_get_embeddings_nocache(embedding_model: AsyncEmbeddingModel):
    """Test retrieving multiple embeddings without using the cache."""
    inputs = ["Hello, world", "Foo bar baz"]
    embeddings = await embedding_model.get_embeddings_nocache(inputs)

    assert isinstance(embeddings, np.ndarray)
    assert embeddings.shape == (len(inputs), embedding_model.embedding_size)
    assert embeddings.dtype == np.float32


@pytest.mark.asyncio
async def test_get_embedding_with_cache(
    embedding_model: AsyncEmbeddingModel, mocker: MockerFixture
):
    """Test retrieving an embedding with caching."""
    input_text = "Hello, world"

    # First call should populate the cache
    embedding1 = await embedding_model.get_embedding(input_text)
    assert input_text in embedding_model._embedding_cache

    # Mock the nocache method to ensure it's not called
    mock_get_embedding_nocache = mocker.patch.object(
        embedding_model, "get_embedding_nocache", autospec=True
    )

    # Second call should retrieve from the cache
    embedding2 = await embedding_model.get_embedding(input_text)
    assert np.array_equal(embedding1, embedding2)

    # Ensure the nocache method was not called
    mock_get_embedding_nocache.assert_not_called()


@pytest.mark.asyncio
async def test_get_embeddings_with_cache(
    embedding_model: AsyncEmbeddingModel, mocker: MockerFixture
):
    """Test retrieving multiple embeddings with caching."""
    inputs = ["Hello, world", "Foo bar baz"]

    # First call should populate the cache
    embeddings1 = await embedding_model.get_embeddings(inputs)
    for input_text in inputs:
        assert input_text in embedding_model._embedding_cache

    # Mock the nocache method to ensure it's not called
    mock_get_embeddings_nocache = mocker.patch.object(
        embedding_model, "get_embeddings_nocache", autospec=True
    )

    # Second call should retrieve from the cache
    embeddings2 = await embedding_model.get_embeddings(inputs)
    assert np.array_equal(embeddings1, embeddings2)

    # Ensure the nocache method was not called
    mock_get_embeddings_nocache.assert_not_called()


@pytest.mark.asyncio
async def test_get_embeddings_empty_input(embedding_model: AsyncEmbeddingModel):
    """Test retrieving embeddings for an empty input list."""
    inputs = []
    embeddings = await embedding_model.get_embeddings(inputs)

    assert isinstance(embeddings, np.ndarray)
    assert embeddings.shape == (0, embedding_model.embedding_size)
    assert embeddings.dtype == np.float32


@pytest.mark.asyncio
async def test_add_embedding_to_cache(embedding_model: AsyncEmbeddingModel):
    """Test adding an embedding to the cache."""
    key = "test_key"
    embedding = np.array([0.1, 0.2, 0.3], dtype=np.float32)

    embedding_model.add_embedding(key, embedding)
    assert key in embedding_model._embedding_cache
    assert np.array_equal(embedding_model._embedding_cache[key], embedding)


@pytest.mark.asyncio
async def test_get_embedding_nocache_empty_input(embedding_model: AsyncEmbeddingModel):
    """Test retrieving an embedding with no cache for an empty input."""
    with pytest.raises(openai.OpenAIError):
        await embedding_model.get_embedding_nocache("")


@pytest.mark.asyncio
async def test_refresh_auth(
    embedding_model: AsyncEmbeddingModel, mocker: MockerFixture
):
    """Test refreshing authentication when using Azure."""
    # Note that pyright doesn't understand mocking, hence the `# type: ignore` below
    mocker.patch.object(embedding_model, "azure_token_provider", autospec=True)
    mocker.patch.object(embedding_model, "_setup_azure", autospec=True)

    embedding_model.azure_token_provider.needs_refresh.return_value = True  # type: ignore
    embedding_model.azure_token_provider.refresh_token.return_value = "new_token"  # type: ignore
    embedding_model.azure_api_version = "2023-05-15"
    embedding_model.azure_endpoint = "https://example.azure.com"

    await embedding_model.refresh_auth()

    embedding_model.azure_token_provider.refresh_token.assert_called_once()  # type: ignore
    assert embedding_model.async_client is not None


@pytest.mark.asyncio
async def test_set_endpoint(monkeypatch):
    """Test creating of model with custom endpoint."""

    monkeypatch.setenv("AZURE_OPENAI_API_KEY", "does-not-matter")

    # Default
    monkeypatch.setenv(
        "AZURE_OPENAI_ENDPOINT_EMBEDDING",
        "http://localhost:7997?api-version=2024-06-01",
    )
    embedding_model = AsyncEmbeddingModel()
    assert embedding_model.embedding_size == 1536
    assert embedding_model.model_name == "text-embedding-ada-002"
    assert embedding_model.endpoint_envvar == "AZURE_OPENAI_ENDPOINT_EMBEDDING"

    # 3-large
    monkeypatch.setenv(
        "AZURE_OPENAI_ENDPOINT_EMBEDDING_3_LARGE",
        "http://localhost:7997?api-version=2024-06-01",
    )
    embedding_model = AsyncEmbeddingModel(model_name="text-embedding-3-large")
    assert embedding_model.embedding_size == 3072
    assert embedding_model.model_name == "text-embedding-3-large"
    assert embedding_model.endpoint_envvar == "AZURE_OPENAI_ENDPOINT_EMBEDDING_3_LARGE"

    # 3-small
    monkeypatch.setenv(
        "AZURE_OPENAI_ENDPOINT_EMBEDDING_3_SMALL",
        "http://localhost:7998?api-version=2024-06-01",
    )
    embedding_model = AsyncEmbeddingModel(model_name="text-embedding-3-small")
    assert embedding_model.embedding_size == 1536
    assert embedding_model.model_name == "text-embedding-3-small"
    assert embedding_model.endpoint_envvar == "AZURE_OPENAI_ENDPOINT_EMBEDDING_3_SMALL"

    # Fully custom
    monkeypatch.setenv("OPENAI_API_KEY", "does-not-matter")
    monkeypatch.setenv("INFINITY_EMBEDDING_URL", "http://localhost:7997")
    embedding_model = AsyncEmbeddingModel(
        1024, "custom_model", "INFINITY_EMBEDDING_URL"
    )
    assert embedding_model.embedding_size == 1024
    assert embedding_model.model_name == "custom_model"
    # NOTE: checking openai.AsyncOpenAI internals
    assert embedding_model.async_client is not None
    assert embedding_model.async_client.base_url == "http://localhost:7997"
    assert embedding_model.async_client.api_key == "does-not-matter"

<<<<<<< HEAD
    with pytest.raises(
        ValueError,
        match="Environment variable for embedding endpoint WRONG_ENDPOINT does not match required environment"
        " variable AZURE_OPENAI_ENDPOINT_EMBEDDING_3_SMALL for embedding model text-embedding-small.",
    ):
        embedding_model = AsyncEmbeddingModel(
            2000, "text-embedding-small", "WRONG_ENDPOINT"
        )


@pytest.mark.asyncio
async def test_embeddings_batching_tiktoken(
    fake_embeddings_tiktoken: FakeEmbeddings, monkeypatch
):
    monkeypatch.setenv("OPENAI_API_KEY", "test_key")

    embedding_model = AsyncEmbeddingModel()
    assert embedding_model.max_chunk_size == 4096

    embedding_model.async_client.embeddings = fake_embeddings_tiktoken  # type: ignore

    # Check max batch size
    inputs = ["a"] * 2049
    embeddings = await embedding_model.get_embeddings(inputs)
    assert len(embeddings) == 2049
    assert fake_embeddings_tiktoken.call_count == 2

    # Check max token size
    inputs = ["Very long input longer than 4096 tokens needs to split in 2" * 500]
    embeddings = await embedding_model.get_embeddings(inputs)
    assert len(embeddings) == 1
    assert np.all(embeddings[0] == 0.5)


@pytest.mark.asyncio
async def test_embeddings_batching(fake_embeddings: FakeEmbeddings, monkeypatch):
    monkeypatch.setenv("OPENAI_API_KEY", "test_key")

    embedding_model = AsyncEmbeddingModel(1024, "custom_model")
    embedding_model.async_client.embeddings = fake_embeddings  # type: ignore

    # Check max batch size
    inputs = ["a"] * 2049
    embeddings = await embedding_model.get_embeddings(inputs)
    assert len(embeddings) == 2049
    assert fake_embeddings.call_count == 2

    TEST_MAX_CHUNK_SIZE = 10
    TEST_MAX_CHARS_PER_BATCH = 20
    embedding_model.max_chunk_size = TEST_MAX_CHUNK_SIZE
    embedding_model.max_size_per_batch = TEST_MAX_CHARS_PER_BATCH

    # Check max token size
    inputs = ["a" * TEST_MAX_CHUNK_SIZE]
    embeddings = await embedding_model.get_embeddings_nocache(inputs)
    assert len(embeddings) == 1
    assert np.all(embeddings[0] == 0)

    fake_embeddings.reset_counter()

    # Check one over max token size
    inputs = ["a" * (TEST_MAX_CHUNK_SIZE + 1)]
    embeddings = await embedding_model.get_embeddings_nocache(inputs)
    assert len(embeddings) == 1
    assert fake_embeddings.call_count == 1
    assert np.all(embeddings[0] == 0.5)

    fake_embeddings.reset_counter()

    # Check input as large as max_size_per_batch
    inputs = ["a" * 10, "a" * 5, "a" * 5]
    embeddings = await embedding_model.get_embeddings_nocache(inputs)  # type: ignore
    assert fake_embeddings.call_count == 1
    assert len(embeddings) == 3

    fake_embeddings.reset_counter()

    # Check input larger than max_size_per_batch
    inputs = ["a" * 100]
    embeddings = await embedding_model.get_embeddings_nocache(inputs)  # type: ignore
    assert fake_embeddings.call_count == 5
    assert len(embeddings) == 1
=======
    # Customized 3-small
    embedding_model = AsyncEmbeddingModel(
        2000, "text-embedding-3-small", "ALTERNATE_ENDPOINT"
    )
    assert embedding_model.embedding_size == 2000
    assert embedding_model.model_name == "text-embedding-3-small"
    assert embedding_model.endpoint_envvar == "ALTERNATE_ENDPOINT"

    # Allow explicitly setting default embedding size
    AsyncEmbeddingModel(1536)

    # Can't customize embedding_size for default model
    with pytest.raises(ValueError):
        AsyncEmbeddingModel(1024)

    # Not even when default model name specified explicitly
    with pytest.raises(ValueError):
        AsyncEmbeddingModel(1024, "text-embedding-ada-002")
>>>>>>> 63edf9c0
<|MERGE_RESOLUTION|>--- conflicted
+++ resolved
@@ -182,16 +182,24 @@
     assert embedding_model.async_client.base_url == "http://localhost:7997"
     assert embedding_model.async_client.api_key == "does-not-matter"
 
-<<<<<<< HEAD
-    with pytest.raises(
-        ValueError,
-        match="Environment variable for embedding endpoint WRONG_ENDPOINT does not match required environment"
-        " variable AZURE_OPENAI_ENDPOINT_EMBEDDING_3_SMALL for embedding model text-embedding-small.",
-    ):
-        embedding_model = AsyncEmbeddingModel(
-            2000, "text-embedding-small", "WRONG_ENDPOINT"
-        )
-
+    # Customized 3-small
+    embedding_model = AsyncEmbeddingModel(
+        2000, "text-embedding-3-small", "ALTERNATE_ENDPOINT"
+    )
+    assert embedding_model.embedding_size == 2000
+    assert embedding_model.model_name == "text-embedding-3-small"
+    assert embedding_model.endpoint_envvar == "ALTERNATE_ENDPOINT"
+
+    # Allow explicitly setting default embedding size
+    AsyncEmbeddingModel(1536)
+
+    # Can't customize embedding_size for default model
+    with pytest.raises(ValueError):
+        AsyncEmbeddingModel(1024)
+
+    # Not even when default model name specified explicitly
+    with pytest.raises(ValueError):
+        AsyncEmbeddingModel(1024, "text-embedding-ada-002")
 
 @pytest.mark.asyncio
 async def test_embeddings_batching_tiktoken(
@@ -264,24 +272,4 @@
     inputs = ["a" * 100]
     embeddings = await embedding_model.get_embeddings_nocache(inputs)  # type: ignore
     assert fake_embeddings.call_count == 5
-    assert len(embeddings) == 1
-=======
-    # Customized 3-small
-    embedding_model = AsyncEmbeddingModel(
-        2000, "text-embedding-3-small", "ALTERNATE_ENDPOINT"
-    )
-    assert embedding_model.embedding_size == 2000
-    assert embedding_model.model_name == "text-embedding-3-small"
-    assert embedding_model.endpoint_envvar == "ALTERNATE_ENDPOINT"
-
-    # Allow explicitly setting default embedding size
-    AsyncEmbeddingModel(1536)
-
-    # Can't customize embedding_size for default model
-    with pytest.raises(ValueError):
-        AsyncEmbeddingModel(1024)
-
-    # Not even when default model name specified explicitly
-    with pytest.raises(ValueError):
-        AsyncEmbeddingModel(1024, "text-embedding-ada-002")
->>>>>>> 63edf9c0
+    assert len(embeddings) == 1